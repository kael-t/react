// @flow

import EventEmitter from 'events';
import memoize from 'memoize-one';
import throttle from 'lodash.throttle';
import {
  TREE_OPERATION_ADD,
  TREE_OPERATION_REMOVE,
  TREE_OPERATION_REORDER_CHILDREN,
  TREE_OPERATION_UPDATE_TREE_BASE_DURATION,
} from '../constants';
import { ElementTypeRoot } from './types';
import { utfDecodeString } from '../utils';
import { __DEBUG__ } from '../constants';
import ProfilingCache from './ProfilingCache';

import type { ElementType } from './types';
import type { Element } from './views/Components/types';
import type {
  ImportedProfilingData,
  ProfilingSnapshotNode,
} from './views/Profiler/types';
import type { Bridge } from '../types';

const debug = (methodName, ...args) => {
  if (__DEBUG__) {
    console.log(
      `%cStore %c${methodName}`,
      'color: green; font-weight: bold;',
      'font-weight: bold;',
      ...args
    );
  }
};

const LOCAL_STORAGE_CAPTURE_SCREENSHOTS_KEY =
  'React::DevTools::captureScreenshots';
const LOCAL_STORAGE_COLLAPSE_ROOTS_BY_DEFAULT_KEY =
  'React::DevTools::collapseNodesByDefault';

const THROTTLE_CAPTURE_SCREENSHOT_DURATION = 500;

type Config = {|
  isProfiling?: boolean,
  supportsCaptureScreenshots?: boolean,
  supportsFileDownloads?: boolean,
  supportsReloadAndProfile?: boolean,
  supportsProfiling?: boolean,
|};

export type Capabilities = {|
  hasOwnerMetadata: boolean,
  supportsProfiling: boolean,
|};

/**
 * The store is the single source of truth for updates from the backend.
 * ContextProviders can subscribe to the Store for specific things they want to provide.
 */
export default class Store extends EventEmitter {
  _bridge: Bridge;

  _captureScreenshots: boolean = false;

  // Should new nodes be collapsed by default when added to the tree?
  _collapseNodesByDefault: boolean = true;

  // At least one of the injected renderers contains (DEV only) owner metadata.
  _hasOwnerMetadata: boolean = false;

  // Map of ID to Element.
  // Elements are mutable (for now) to avoid excessive cloning during tree updates.
  _idToElement: Map<number, Element> = new Map();

  // The user has imported a previously exported profiling session.
  _importedProfilingData: ImportedProfilingData | null = null;

  // The backend is currently profiling.
  // When profiling is in progress, operations are stored so that we can later reconstruct past commit trees.
  _isProfiling: boolean = false;

  // Suspense cache for reading profilign data.
  _profilingCache: ProfilingCache;

  // Map of root (id) to a list of tree mutation that occur during profiling.
  // Once profiling is finished, these mutations can be used, along with the initial tree snapshots,
  // to reconstruct the state of each root for each commit.
  _profilingOperations: Map<number, Array<Uint32Array>> = new Map();

  // Stores screenshots for each commit (when profiling).
  _profilingScreenshots: Map<number, string> = new Map();

  // Snapshot of the state of the main Store (including all roots) when profiling started.
  // Once profiling is finished, this snapshot can be used along with "operations" messages emitted during profiling,
  // to reconstruct the state of each root for each commit.
  // It's okay to use a single root to store this information because node IDs are unique across all roots.
  _profilingSnapshot: Map<number, ProfilingSnapshotNode> = new Map();

  // Incremented each time the store is mutated.
  // This enables a passive effect to detect a mutation between render and commit phase.
  _revision: number = 0;

  // This Array must be treated as immutable!
  // Passive effects will check it for changes between render and mount.
  _roots: $ReadOnlyArray<number> = [];

  _rootIDToCapabilities: Map<number, Capabilities> = new Map();

  // Renderer ID is needed to support inspection fiber props, state, and hooks.
  _rootIDToRendererID: Map<number, number> = new Map();

  // These options may be initially set by a confiugraiton option when constructing the Store.
  // In the case of "supportsProfiling", the option may be updated based on the injected renderers.
  _supportsCaptureScreenshots: boolean = false;
  _supportsFileDownloads: boolean = false;
  _supportsProfiling: boolean = false;
  _supportsReloadAndProfile: boolean = false;

  // Total number of visible elements (within all roots).
  // Used for windowing purposes.
  _weightAcrossRoots: number = 0;

  constructor(bridge: Bridge, config?: Config) {
    super();

    if (__DEBUG__) {
      debug('constructor', 'subscribing to Bridge');
    }

    // Default this setting to true unless otherwise specified.
    this._collapseNodesByDefault =
      localStorage.getItem(LOCAL_STORAGE_COLLAPSE_ROOTS_BY_DEFAULT_KEY) !==
      'false';

    if (config != null) {
      const {
        isProfiling,
        supportsCaptureScreenshots,
        supportsFileDownloads,
        supportsProfiling,
        supportsReloadAndProfile,
      } = config;
      if (isProfiling) {
        this._isProfiling = true;
      }
      if (supportsCaptureScreenshots) {
        this._supportsCaptureScreenshots = true;
        this._captureScreenshots =
          localStorage.getItem(LOCAL_STORAGE_CAPTURE_SCREENSHOTS_KEY) ===
          'true';
      }
      if (supportsFileDownloads) {
        this._supportsFileDownloads = true;
      }
      if (supportsProfiling) {
        this._supportsProfiling = true;
      }
      if (supportsReloadAndProfile) {
        this._supportsReloadAndProfile = true;
      }
    }

    this._bridge = bridge;
    bridge.addListener('operations', this.onBridgeOperations);
    bridge.addListener('profilingStatus', this.onProfilingStatus);
    bridge.addListener('screenshotCaptured', this.onScreenshotCaptured);
    bridge.addListener('shutdown', this.onBridgeShutdown);

    // It's possible that profiling has already started (e.g. "reload and start profiling")
    // so the frontend needs to ask the backend for its status after mounting.
    bridge.send('getProfilingStatus');

    this._profilingCache = new ProfilingCache(bridge, this);
  }

  get captureScreenshots(): boolean {
    return this._captureScreenshots;
  }
  set captureScreenshots(value: boolean): void {
    this._captureScreenshots = value;

    localStorage.setItem(
      LOCAL_STORAGE_CAPTURE_SCREENSHOTS_KEY,
      value ? 'true' : 'false'
    );

    this.emit('captureScreenshots');
  }

  get collapseNodesByDefault(): boolean {
    return this._collapseNodesByDefault;
  }
  set collapseNodesByDefault(value: boolean): void {
    this._collapseNodesByDefault = value;

    localStorage.setItem(
      LOCAL_STORAGE_COLLAPSE_ROOTS_BY_DEFAULT_KEY,
      value ? 'true' : 'false'
    );

    this.emit('collapseNodesByDefault');
  }

  get hasOwnerMetadata(): boolean {
    return this._hasOwnerMetadata;
  }

  // Profiling data has been recorded for at least one root.
  get hasProfilingData(): boolean {
    return (
      this._importedProfilingData !== null || this._profilingOperations.size > 0
    );
  }

  get importedProfilingData(): ImportedProfilingData | null {
    return this._importedProfilingData;
  }
  set importedProfilingData(value: ImportedProfilingData | null): void {
    this._importedProfilingData = value;
    this._profilingOperations = new Map();
    this._profilingSnapshot = new Map();
    this._profilingCache.invalidate();

    this.emit('importedProfilingData');
  }

  get isProfiling(): boolean {
    return this._isProfiling;
  }

  get numElements(): number {
    return this._weightAcrossRoots;
  }

  get profilingCache(): ProfilingCache {
    return this._profilingCache;
  }

  get profilingOperations(): Map<number, Array<Uint32Array>> {
    return this._profilingOperations;
  }

  get profilingScreenshots(): Map<number, string> {
    return this._profilingScreenshots;
  }

  get profilingSnapshot(): Map<number, ProfilingSnapshotNode> {
    return this._profilingSnapshot;
  }

  get revision(): number {
    return this._revision;
  }

  get roots(): $ReadOnlyArray<number> {
    return this._roots;
  }

  get supportsCaptureScreenshots(): boolean {
    return this._supportsCaptureScreenshots;
  }

  get supportsFileDownloads(): boolean {
    return this._supportsFileDownloads;
  }

  get supportsProfiling(): boolean {
    return this._supportsProfiling;
  }

  get supportsReloadAndProfile(): boolean {
    return this._supportsReloadAndProfile;
  }

  clearProfilingData(): void {
    this._importedProfilingData = null;
    this._profilingOperations = new Map();
    this._profilingScreenshots = new Map();
    this._profilingSnapshot = new Map();

    // Invalidate suspense cache if profiling data is being (re-)recorded.
    // Note that we clear now because any existing data is "stale".
    this._profilingCache.invalidate();

    this.emit('isProfiling');
  }

  getElementAtIndex(index: number): Element | null {
    if (index < 0 || index >= this.numElements) {
      console.warn(
        `Invalid index ${index} specified; store contains ${
          this.numElements
        } items.`
      );

      return null;
    }

    // Find wich root this element is in...
    let rootID;
    let root;
    let rootWeight = 0;
    for (let i = 0; i < this._roots.length; i++) {
      rootID = this._roots[i];
      root = ((this._idToElement.get(rootID): any): Element);
      if (root.children.length === 0) {
        continue;
      } else if (rootWeight + root.weight > index) {
        break;
      } else {
        rootWeight += root.weight;
      }
    }

    // Find the element in the tree using the weight of each node...
    // Skip over the root itself, because roots aren't visible in the Elements tree.
    let currentElement = ((root: any): Element);
    let currentWeight = rootWeight - 1;
    while (index !== currentWeight) {
      const numChildren = currentElement.children.length;
      for (let i = 0; i < numChildren; i++) {
        const childID = currentElement.children[i];
        const child = ((this._idToElement.get(childID): any): Element);
        const childWeight = child.isCollapsed ? 1 : child.weight;

        if (index <= currentWeight + childWeight) {
          currentWeight++;
          currentElement = child;
          break;
        } else {
          currentWeight += childWeight;
        }
      }
    }

    return ((currentElement: any): Element) || null;
  }

  getElementIDAtIndex(index: number): number | null {
    const element: Element | null = this.getElementAtIndex(index);
    return element === null ? null : element.id;
  }

  getElementByID(id: number): Element | null {
    const element = this._idToElement.get(id);

    if (element == null) {
      console.warn(`No element found with id "${id}"`);

      return null;
    }

    return element;
  }

  getIndexOfElementID(id: number): number | null {
    const element = this.getElementByID(id);

    if (element === null || element.parentID === 0) {
      return null;
    }

    // Walk up the tree to the root.
    // Increment the index by one for each node we encounter,
    // and by the weight of all nodes to the left of the current one.
    // This should be a relatively fast way of determining the index of a node within the tree.
    let previousID = id;
    let currentID = element.parentID;
    let index = 0;
    while (true) {
      const current = ((this._idToElement.get(currentID): any): Element);
      if (current.parentID === 0) {
        // We found the root; stop crawling.
        break;
      }

      index++;

      const { children } = current;
      for (let i = 0; i < children.length; i++) {
        const childID = children[i];
        if (childID === previousID) {
          break;
        }
        const child = ((this._idToElement.get(childID): any): Element);
        index += child.isCollapsed ? 1 : child.weight;
      }

      previousID = current.id;
      currentID = current.parentID;
    }

    // At this point, the current ID is a root (from the previous loop).
    // We also need to offset the index by previous root weights.
    for (let i = 0; i < this._roots.length; i++) {
      const rootID = this._roots[i];
      if (rootID === currentID) {
        break;
      }
      const root = ((this._idToElement.get(rootID): any): Element);
      index += root.weight;
    }

    return index;
  }

  getRendererIDForElement(id: number): number | null {
    let current = this._idToElement.get(id);
    while (current != null) {
      if (current.parentID === 0) {
        const rendererID = this._rootIDToRendererID.get(current.id);
        return rendererID == null ? null : ((rendererID: any): number);
      } else {
        current = this._idToElement.get(current.parentID);
      }
    }
    return null;
  }

  getRootIDForElement(id: number): number | null {
    let current = this._idToElement.get(id);
    while (current != null) {
      if (current.parentID === 0) {
        return current.id;
      } else {
        current = this._idToElement.get(current.parentID);
      }
    }
    return null;
  }

  startProfiling(): void {
    this._bridge.send('startProfiling');

    // Don't actually update the local profiling boolean yet!
    // Wait for onProfilingStatus() to confirm the status has changed.
    // This ensures the frontend and backend are in sync wrt which commits were profiled.
    // We do this to avoid mismatches on e.g. CommitTreeBuilder that would cause errors.
  }

  stopProfiling(): void {
    this._bridge.send('stopProfiling');

    // Don't actually update the local profiling boolean yet!
    // Wait for onProfilingStatus() to confirm the status has changed.
    // This ensures the frontend and backend are in sync wrt which commits were profiled.
    // We do this to avoid mismatches on e.g. CommitTreeBuilder that would cause errors.
  }

  // TODO Maybe split this into two methods: expand() and collapse()
  toggleIsCollapsed(id: number, isCollapsed: boolean): void {
    const element = this.getElementByID(id);
    if (element !== null) {
      if (isCollapsed) {
        if (element.type === ElementTypeRoot) {
          throw Error('Root nodes cannot be collapsed');
        }

        if (element.isCollapsed) {
          // There's nothing to change in this case.
          // We can exit early (without even emiting a "mutated" event).
          return;
        }

        element.isCollapsed = true;

        const weightDelta = 1 - element.weight;

        let parentElement = ((this._idToElement.get(
          element.parentID
        ): any): Element);
        while (parentElement != null) {
          // We don't need to break on a collapsed parent in the same way as the expand case below.
          // That's because collapsing a node doesn't "bubble" and affect its parents.
          parentElement.weight += weightDelta;
          parentElement = this._idToElement.get(parentElement.parentID);
        }
      } else {
        let currentElement = element;
        while (currentElement != null) {
          const oldWeight = currentElement.isCollapsed
            ? 1
            : currentElement.weight;
          currentElement.isCollapsed = false;
          const newWeight = currentElement.isCollapsed
            ? 1
            : currentElement.weight;
          const weightDelta = newWeight - oldWeight;

          let parentElement = ((this._idToElement.get(
            currentElement.parentID
          ): any): Element);
          while (parentElement != null) {
            parentElement.weight += weightDelta;
            if (parentElement.isCollapsed) {
              // It's important to break on a collapsed parent when expanding nodes.
              // That's because expanding a node "bubbles" up and expands all parents as well.
              // Breaking in this case prevents us from over-incrementing the expanded weights.
              break;
            }
            parentElement = this._idToElement.get(parentElement.parentID);
          }

          currentElement =
            currentElement.parentID !== 0
              ? this.getElementByID(currentElement.parentID)
              : null;
        }
      }

      let weightAcrossRoots = 0;
      this._roots.forEach(rootID => {
        const { weight } = ((this.getElementByID(rootID): any): Element);
        weightAcrossRoots += weight;
      });
      this._weightAcrossRoots = weightAcrossRoots;

      // The Tree context's search reducer expects an explicit list of ids for nodes that were added or removed.
      // In this  case, we can pass it empty arrays since nodes in a collapsed tree are still there (just hidden).
      // Updating the selected search index later may require auto-expanding a collapsed subtree though.
      this.emit('mutated', [[], []]);
    }
  }

  _captureScreenshot = throttle(
    memoize((commitIndex: number) => {
      this._bridge.send('captureScreenshot', { commitIndex });
    }),
    THROTTLE_CAPTURE_SCREENSHOT_DURATION
  );

  _takeProfilingSnapshotRecursive = (id: number) => {
    const element = this.getElementByID(id);
    if (element !== null) {
      this._profilingSnapshot.set(id, {
        id,
        children: element.children.slice(0),
        displayName: element.displayName,
        key: element.key,
      });

      element.children.forEach(this._takeProfilingSnapshotRecursive);
    }
  };

  _adjustParentTreeWeight = (
    parentElement: Element | null,
    weightDelta: number
  ) => {
    let isInsideCollapsedSubTree = false;

    while (parentElement != null) {
      parentElement.weight += weightDelta;

      // Additions and deletions within a collapsed subtree should not bubble beyond the collapsed parent.
      // Their weight will bubble up when the parent is expanded.
      if (parentElement.isCollapsed) {
        isInsideCollapsedSubTree = true;
        break;
      }

      parentElement = ((this._idToElement.get(
        parentElement.parentID
      ): any): Element);
    }

    // Additions and deletions within a collapsed subtree should not affect the overall number of elements.
    if (!isInsideCollapsedSubTree) {
      this._weightAcrossRoots += weightDelta;
    }
  };

  onBridgeOperations = (operations: Uint32Array) => {
    if (!(operations instanceof Uint32Array)) {
      // $FlowFixMe TODO HACK Temporary workaround for the fact that Chrome is not transferring the typed array.
      operations = Uint32Array.from(Object.values(operations));
    }

    if (__DEBUG__) {
      console.groupCollapsed('onBridgeOperations');
      debug('onBridgeOperations', operations.join(','));
    }

    let haveRootsChanged = false;

    const rendererID = operations[0];
    const rootID = operations[1];

    if (this._isProfiling) {
      let profilingOperations = this._profilingOperations.get(rootID);
      if (profilingOperations == null) {
        profilingOperations = [operations];
        this._profilingOperations.set(rootID, profilingOperations);
      } else {
        profilingOperations.push(operations);
      }

      if (this._captureScreenshots) {
        const commitIndex = profilingOperations.length - 1;
        this._captureScreenshot(commitIndex);
      }
    }

    let addedElementIDs: Array<number> = [];
    let removedElementIDs: Array<number> = [];

    let i = 2;
    while (i < operations.length) {
      const operation = operations[i];
      switch (operation) {
        case TREE_OPERATION_ADD: {
          const id = ((operations[i + 1]: any): number);
          const type = ((operations[i + 2]: any): ElementType);

          i = i + 3;

          if (this._idToElement.has(id)) {
            throw Error(
              `Cannot add node ${id} because a node with that id is already in the Store.`
            );
          }

          let ownerID: number = 0;
          let parentID: number = ((null: any): number);
          if (type === ElementTypeRoot) {
            if (__DEBUG__) {
              debug('Add', `new root node ${id}`);
            }

            const supportsProfiling = operations[i] > 0;
            i++;

            const hasOwnerMetadata = operations[i] > 0;
            i++;

            this._roots = this._roots.concat(id);
            this._rootIDToRendererID.set(id, rendererID);
            this._rootIDToCapabilities.set(id, {
              hasOwnerMetadata,
              supportsProfiling,
            });

            this._idToElement.set(id, {
              children: [],
              depth: -1,
              displayName: null,
              id,
              isCollapsed: false, // Never collapse roots; it would hide the entire tree.
              key: null,
              ownerID: 0,
              parentID: 0,
              type,
              weight: 0,
            });

            haveRootsChanged = true;
          } else {
            parentID = ((operations[i]: any): number);
            i++;

            ownerID = ((operations[i]: any): number);
            i++;

            const displayNameLength = operations[i];
            i++;
            const displayName =
              displayNameLength === 0
                ? null
                : utfDecodeString(
                    (operations.slice(i, i + displayNameLength): any)
                  );
            i += displayNameLength;

            const keyLength = operations[i];
            i++;
            const key =
              keyLength === 0
                ? null
                : utfDecodeString((operations.slice(i, i + keyLength): any));
            i += +keyLength;

            if (__DEBUG__) {
              debug(
                'Add',
                `node ${id} (${displayName || 'null'}) as child of ${parentID}`
              );
            }

            if (!this._idToElement.has(parentID)) {
              throw Error(
                `Cannot add child ${id} to parent ${parentID} because parent node was not found in the Store.`
              );
            }

            const parentElement = ((this._idToElement.get(
              parentID
            ): any): Element);
            parentElement.children = parentElement.children.concat(id);

            const element: Element = {
              children: [],
              depth: parentElement.depth + 1,
              displayName,
              id,
              isCollapsed: this._collapseNodesByDefault,
              key,
              ownerID,
              parentID: parentElement.id,
              type,
              weight: 1,
            };

            this._idToElement.set(id, element);
            addedElementIDs.push(id);
            this._adjustParentTreeWeight(parentElement, 1);
          }
          break;
        }
        case TREE_OPERATION_REMOVE: {
          const removeLength = ((operations[i + 1]: any): number);
          i = i + 2;

<<<<<<< HEAD
          for (let removeIndex = 0; removeIndex < removeLength; removeIndex++) {
            const id = ((operations[i]: any): number);
=======
          element = ((this._idToElement.get(id): any): Element);
          parentID = element.parentID;
          weightDelta = -element.weight;

          if (element.children.length > 0) {
            throw new Error(`Node ${id} was removed before its children.`);
          }
>>>>>>> f286c0d9

            if (!this._idToElement.has(id)) {
              throw Error(
                `Cannot remove node ${id} because no matching node was found in the Store.`
              );
            }

            i = i + 1;

            const element = ((this._idToElement.get(id): any): Element);
            if (element.children.length > 0) {
              throw new Error(
                'Fiber ' +
                  id +
                  ' was removed before its children. ' +
                  'This is a bug in React DevTools.'
              );
            }

            this._idToElement.delete(id);

            const parentID = element.parentID;
            let parentElement = null;
            if (parentID === 0) {
              if (__DEBUG__) {
                debug('Remove', `node ${id} root`);
              }

              this._roots = this._roots.filter(rootID => rootID !== id);
              this._rootIDToRendererID.delete(id);
              this._rootIDToCapabilities.delete(id);

              haveRootsChanged = true;
            } else {
              if (__DEBUG__) {
                debug('Remove', `node ${id} from parent ${parentID}`);
              }
              parentElement = ((this._idToElement.get(parentID): any): Element);
              if (parentElement === undefined) {
                throw Error(
                  `Cannot remove node ${id} from parent ${parentID} because no matching node was found in the Store.`
                );
              }
              parentElement.children = parentElement.children.filter(
                childID => childID !== id
              );
            }

            this._adjustParentTreeWeight(parentElement, -element.weight);
            removedElementIDs.push(id);
          }
          break;
        }
<<<<<<< HEAD
        case TREE_OPERATION_RESET_CHILDREN: {
          const id = ((operations[i + 1]: any): number);
=======
        case TREE_OPERATION_REORDER_CHILDREN:
          id = ((operations[i + 1]: any): number);
>>>>>>> f286c0d9
          const numChildren = ((operations[i + 2]: any): number);
          const nextChildren = ((operations.slice(
            i + 3,
            i + 3 + numChildren
          ): any): Array<number>);

          i = i + 3 + numChildren;

          if (__DEBUG__) {
            debug('Re-order', `Node ${id} children ${nextChildren.join(',')}`);
          }

          if (!this._idToElement.has(id)) {
            throw Error(
              `Cannot reorder children for node ${id} because no matching node was found in the Store.`
            );
          }

<<<<<<< HEAD
          const element = ((this._idToElement.get(id): any): Element);
=======
          element = ((this._idToElement.get(id): any): Element);

>>>>>>> f286c0d9
          const prevChildren = element.children;
          if (
            nextChildren.length !== prevChildren.length ||
            nextChildren.find(childID => {
              const childElement = this._idToElement.get(childID);
              return childElement == null || childElement.parentID !== id;
            }) != null
          ) {
            throw Error(
              `Children cannot be added or removed during a reorder operation.`
            );
          }

          element.children = Array.from(nextChildren);

          if (!element.isCollapsed) {
            const prevWeight = element.weight;

            let nextWeight = element.type === ElementTypeRoot ? 0 : 1;

            nextChildren.forEach(childID => {
              const child = ((this._idToElement.get(childID): any): Element);
              nextWeight += child.isCollapsed ? 1 : child.weight;
            });

            element.weight = nextWeight;
            // TODO: passing null here is suspicious, but it's existing behavior.
            // It is suspicious because either we shouldn't need a delta at all--
            // or we should apply it to all parents, and not just this item.
            this._adjustParentTreeWeight(null, nextWeight - prevWeight);
          }
          break;
        }
        case TREE_OPERATION_UPDATE_TREE_BASE_DURATION:
          // Base duration updates are only sent while profiling is in progress.
          // We can ignore them at this point.
          // The profiler UI uses them lazily in order to generate the tree.
          i = i + 3;
          break;
        default:
          throw Error(`Unsupported Bridge operation ${operation}`);
      }
    }

    this._revision++;

    if (haveRootsChanged) {
      this._hasOwnerMetadata = false;
      this._supportsProfiling = false;
      this._rootIDToCapabilities.forEach(
        ({ hasOwnerMetadata, supportsProfiling }) => {
          if (hasOwnerMetadata) {
            this._hasOwnerMetadata = true;
          }
          if (supportsProfiling) {
            this._supportsProfiling = true;
          }
        }
      );

      this.emit('roots');
    }

    if (__DEBUG__) {
      console.log(this.__toSnapshot(true));
      console.groupEnd();
    }

    this.emit('mutated', [
      new Uint32Array(addedElementIDs),
      new Uint32Array(removedElementIDs),
    ]);
  };

  onProfilingStatus = (isProfiling: boolean) => {
    if (isProfiling) {
      this._importedProfilingData = null;
      this._profilingOperations = new Map();
      this._profilingScreenshots = new Map();
      this._profilingSnapshot = new Map();
      this.roots.forEach(this._takeProfilingSnapshotRecursive);
    }

    if (this._isProfiling !== isProfiling) {
      this._isProfiling = isProfiling;

      // Invalidate suspense cache if profiling data is being (re-)recorded.
      // Note that we clear again, in case any views read from the cache while profiling.
      // (That would have resolved a now-stale value without any profiling data.)
      this._profilingCache.invalidate();

      this.emit('isProfiling');
    }
  };

  onScreenshotCaptured = ({
    commitIndex,
    dataURL,
  }: {|
    commitIndex: number,
    dataURL: string,
  |}) => {
    this._profilingScreenshots.set(commitIndex, dataURL);
  };

  onBridgeShutdown = () => {
    if (__DEBUG__) {
      debug('onBridgeShutdown', 'unsubscribing from Bridge');
    }

    this._bridge.removeListener('operations', this.onBridgeOperations);
    this._bridge.removeListener('profilingStatus', this.onProfilingStatus);
    this._bridge.removeListener('shutdown', this.onBridgeShutdown);
  };

  // Used for Jest snapshot testing.
  // May also be useful for visually debugging the tree, so it lives on the Store.
  __toSnapshot = (includeWeight: boolean = false) => {
    const snapshotLines = [];

    let rootWeight = 0;

    this._roots.forEach(rootID => {
      const { weight } = ((this.getElementByID(rootID): any): Element);

      snapshotLines.push('[root]' + (includeWeight ? ` (${weight})` : ''));

      for (let i = rootWeight; i < rootWeight + weight; i++) {
        const element = ((this.getElementAtIndex(i): any): Element);

        if (element == null) {
          throw Error(`Could not find element at index ${i}`);
        }

        let prefix = ' ';
        if (element.children.length > 0) {
          prefix = element.isCollapsed ? '▸' : '▾';
        }

        let key = '';
        if (element.key !== null) {
          key = ` key="${element.key}"`;
        }

        let suffix = '';
        if (includeWeight) {
          suffix = ` (${element.isCollapsed ? 1 : element.weight})`;
        }

        snapshotLines.push(
          `${'  '.repeat(element.depth + 1)}${prefix} <${element.displayName ||
            'null'}${key}>${suffix}`
        );
      }

      rootWeight += weight;
    });

    // Make sure the pretty-printed test align with the Store's reported number of total rows.
    if (rootWeight !== this._weightAcrossRoots) {
      throw Error(
        `Inconsistent Store state. Individual root weights (${rootWeight}) do not match total weight (${
          this._weightAcrossRoots
        })`
      );
    }

    return snapshotLines.join('\n');
  };
}<|MERGE_RESOLUTION|>--- conflicted
+++ resolved
@@ -720,18 +720,8 @@
           const removeLength = ((operations[i + 1]: any): number);
           i = i + 2;
 
-<<<<<<< HEAD
           for (let removeIndex = 0; removeIndex < removeLength; removeIndex++) {
             const id = ((operations[i]: any): number);
-=======
-          element = ((this._idToElement.get(id): any): Element);
-          parentID = element.parentID;
-          weightDelta = -element.weight;
-
-          if (element.children.length > 0) {
-            throw new Error(`Node ${id} was removed before its children.`);
-          }
->>>>>>> f286c0d9
 
             if (!this._idToElement.has(id)) {
               throw Error(
@@ -743,12 +733,7 @@
 
             const element = ((this._idToElement.get(id): any): Element);
             if (element.children.length > 0) {
-              throw new Error(
-                'Fiber ' +
-                  id +
-                  ' was removed before its children. ' +
-                  'This is a bug in React DevTools.'
-              );
+              throw new Error(`Node ${id} was removed before its children.`);
             }
 
             this._idToElement.delete(id);
@@ -785,13 +770,8 @@
           }
           break;
         }
-<<<<<<< HEAD
-        case TREE_OPERATION_RESET_CHILDREN: {
+        case TREE_OPERATION_REORDER_CHILDREN: {
           const id = ((operations[i + 1]: any): number);
-=======
-        case TREE_OPERATION_REORDER_CHILDREN:
-          id = ((operations[i + 1]: any): number);
->>>>>>> f286c0d9
           const numChildren = ((operations[i + 2]: any): number);
           const nextChildren = ((operations.slice(
             i + 3,
@@ -810,25 +790,24 @@
             );
           }
 
-<<<<<<< HEAD
           const element = ((this._idToElement.get(id): any): Element);
-=======
-          element = ((this._idToElement.get(id): any): Element);
-
->>>>>>> f286c0d9
           const prevChildren = element.children;
-          if (
-            nextChildren.length !== prevChildren.length ||
-            nextChildren.find(childID => {
-              const childElement = this._idToElement.get(childID);
-              return childElement == null || childElement.parentID !== id;
-            }) != null
-          ) {
+          if (nextChildren.length !== prevChildren.length) {
             throw Error(
               `Children cannot be added or removed during a reorder operation.`
             );
           }
-
+          // This check is more expensive so it's gated
+          if (__DEV__) {
+            if (nextChildren.find(childID => {
+              const childElement = this._idToElement.get(childID);
+              return childElement == null || childElement.parentID !== id;
+            }) != null) {
+              console.error(
+                `Children cannot be added or removed during a reorder operation.`
+              );
+            }
+          }
           element.children = Array.from(nextChildren);
 
           if (!element.isCollapsed) {
